--- conflicted
+++ resolved
@@ -21,17 +21,11 @@
 
 const getEntityKeyForSelection = require('getEntityKeyForSelection');
 const isEventHandled = require('isEventHandled');
-<<<<<<< HEAD
-var isSelectionAtLeafStart = require('isSelectionAtLeafStart');
-var nullthrows = require('nullthrows');
-var setImmediate = require('setImmediate');
-var editOnInput = require('editOnInput');
-var editOnSelect = require('editOnSelect');
-=======
 const isSelectionAtLeafStart = require('isSelectionAtLeafStart');
 const nullthrows = require('nullthrows');
 const setImmediate = require('setImmediate');
->>>>>>> 0f58b641
+const editOnInput = require('editOnInput');
+const editOnSelect = require('editOnSelect');
 
 // When nothing is focused, Firefox regards two characters, `'` and `/`, as
 // commands that should open and focus the "quickfind" search bar. This should
@@ -40,16 +34,10 @@
 // This breaks the input. Special case these characters to ensure that when
 // they are typed, we prevent default on the event to make sure not to
 // trigger quickfind.
-<<<<<<< HEAD
-var FF_QUICKFIND_CHAR = "'";
-var FF_QUICKFIND_LINK_CHAR = '/';
-var isFirefox = UserAgent.isBrowser('Firefox');
-var isIE = UserAgent.isBrowser('IE');
-=======
 const FF_QUICKFIND_CHAR = "'";
 const FF_QUICKFIND_LINK_CHAR = '/';
 const isFirefox = UserAgent.isBrowser('Firefox');
->>>>>>> 0f58b641
+const isIE = UserAgent.isBrowser('IE');
 
 function mustPreventDefaultForCharacter(character: string): boolean {
   return (
@@ -289,9 +277,9 @@
   // editOnInput() event in favor of what's in our internal state.
   editor.update(newEditorState, true);
 
-  var editorStateAfterUpdate = editor._latestEditorState;
-  var contentStateAfterUpdate = editorStateAfterUpdate.getCurrentContent();
-  var expectedContentStateAfterUpdate = editorStateAfterUpdate.getNativelyRenderedContent();
+  const editorStateAfterUpdate = editor._latestEditorState;
+  const contentStateAfterUpdate = editorStateAfterUpdate.getCurrentContent();
+  const expectedContentStateAfterUpdate = editorStateAfterUpdate.getNativelyRenderedContent();
 
   if (
     expectedContentStateAfterUpdate &&
